--- conflicted
+++ resolved
@@ -184,13 +184,8 @@
 		final Completable finish = Completable.concat(QUEUE.getUnchecked(this.launch).getChildren())
 				.andThen(this.launch.map(new Function<String, OperationCompletionRS>() {
 					@Override
-<<<<<<< HEAD
-					public Maybe<OperationCompletionRS> apply(String id) {
-						return rpClient.finishLaunch(id, rq).retry(DEFAULT_REQUEST_RETRY).doOnSuccess(LOG_SUCCESS).doOnError(LOG_ERROR);
-=======
 					public OperationCompletionRS apply(String id) {
-						return rpClient.finishLaunch(id, rq).doOnSuccess(LOG_SUCCESS).doOnError(LOG_ERROR).blockingGet();
->>>>>>> be5c1bd8
+						return rpClient.finishLaunch(id, rq).retry(DEFAULT_REQUEST_RETRY).doOnSuccess(LOG_SUCCESS).doOnError(LOG_ERROR).blockingGet();
 					}
 				}))
 				.ignoreElement()
