--- conflicted
+++ resolved
@@ -194,11 +194,7 @@
 				SaveLogRQ rq = new SaveLogRQ();
 				rq.setLevel(level);
 				rq.setLogTime(time);
-<<<<<<< HEAD
-				rq.setItemUuid(itemId);
-=======
 				rq.setLaunchUuid(launchUuid);
->>>>>>> 6e32b6b9
 				rq.setMessage(message);
 				return rq;
 			}
@@ -239,11 +235,7 @@
 				SaveLogRQ rq = new SaveLogRQ();
 				rq.setLevel(level);
 				rq.setLogTime(time);
-<<<<<<< HEAD
-				rq.setItemUuid(itemId);
-=======
 				rq.setLaunchUuid(launchUuid);
->>>>>>> 6e32b6b9
 				rq.setMessage(message);
 
 				try {
@@ -298,11 +290,7 @@
 				SaveLogRQ rq = new SaveLogRQ();
 				rq.setLevel(level);
 				rq.setLogTime(time);
-<<<<<<< HEAD
-				rq.setItemUuid(itemId);
-=======
 				rq.setLaunchUuid(launchUuid);
->>>>>>> 6e32b6b9
 				rq.setMessage(message.getMessage());
 				try {
 					final TypeAwareByteSource data = message.getData();
@@ -359,7 +347,6 @@
 
 		public <T extends ReportPortalClient> T buildClient(Class<T> clientType, ListenerParameters params) {
 			try {
-
 				HttpClient client = null == this.httpClient ?
 						defaultClient(params) :
 						this.httpClient.addInterceptorLast(new BearerAuthInterceptor(params.getApiKey())).build();
@@ -382,12 +369,7 @@
 			String project = parameters.getProjectName();
 
 			final JacksonSerializer jacksonSerializer = new JacksonSerializer(om);
-<<<<<<< HEAD
-			return new HttpClientRestEndpoint(
-					client,
-=======
 			return new HttpClientRestEndpoint(client,
->>>>>>> 6e32b6b9
 					new LinkedList<Serializer>() {{
 						add(jacksonSerializer);
 						add(new ByteArraySerializer());
